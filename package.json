--- conflicted
+++ resolved
@@ -13,13 +13,8 @@
   "license": "MIT",
   "type": "module",
   "devDependencies": {
-<<<<<<< HEAD
-    "gulp": "^4.0.2",
+    "gulp": "^5.0.1",
     "gulp-cli": "^3.1.0",
-=======
-    "gulp": "^5.0.1",
-    "gulp-cli": "^3.0.0",
->>>>>>> 34d2fba4
     "gulp-filter": "^9.0.1",
     "gulp-jsbeautifier": "^3.0.1",
     "gulp-size": "^5.0.0",
