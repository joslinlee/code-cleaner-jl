--- conflicted
+++ resolved
@@ -15,11 +15,8 @@
 import { checkIframeTitles } from './log/checkIframeTitles.js';
 import { checkPanoptoWrapper } from './log/checkPanoptoContainer.js';
 import { checkHeadings } from './log/checkHeadings.js';
-<<<<<<< HEAD
 import { checkScriptTagsLocation } from './log/checkJsScripts.js';
-=======
 import { checkJquery } from './log/checkJquery.js';
->>>>>>> cecb5bc3
 
 export function log() {
   let errors = {};
