import gulp from 'gulp';
import { JSDOM as jsdom } from 'jsdom';
import through2 from 'through2';
import fs from 'fs';
import path from 'path';
import { checkContentBody } from "./log/checkContentBody.js"
import { checkHead } from "./log/checkHead.js"
import { checkDeprecated } from "./log/checkDeprecated.js"
import { checkHeader } from "./log/checkHeader.js"
<<<<<<< HEAD
import { checkTables } from "./log/checkTables.js"
import { checkTitleAndH1 } from "./log/checkTitleAndH1.js"
import { checkHeadings } from './log/checkHeadings.js';
=======
import { checkIframes } from "./log/checkIframes.js"
import { checkImgAlt } from "./log/checkImgAlt.js"
import { checkIframeTitles } from './log/checkIframeTitles.js';
import { checkPanoptoWrapper } from './log/checkPanoptoContainer.js';
import { checkIframeOnlyPages } from './log/checkIframeOnlyPages.js';
import { checkText } from './log/checkText.js';
>>>>>>> 3d378228
import { checkFirstColumn } from './log/checkFirstColumn.js';
import { checkMedia } from './log/checkMedia.js';
import { checkIframeOnlyPages } from './log/checkIframeOnlyPages.js';

const logTitleMessage = "Log Report for Course Review"

export function log() {
  let errors = {};

  gulp.task('log', () => 
    gulp.src('_input/**/*.{html,htm}')
      .pipe(through2.obj(function(file, enc, callback) {
        if (file.isBuffer()) {
          let content = file.contents.toString();
          let dom = new jsdom(content, { includeNodeLocations: true });
          let document = dom.window.document;

          // Check if the page contains only <iframe> elements
          const isIframeOnlyPage = checkIframeOnlyPages(document);

          if (isIframeOnlyPage) {
            // Only run iframe title check
            checkIframeTitles(document, file.path, errors);
          } else {
            // Run all checks
						checkHead(document, file.path, errors);
            checkHeader(document, file.path, errors);
            checkFirstColumn(document, file.path, errors);
            checkContentBody(document, file.path, errors);
            checkDeprecated(document, file.path, errors);
<<<<<<< HEAD
            checkTables(document, file.path, errors);
            checkTitleAndH1(document, file.path, errors);
						checkMedia(document, file.path, errors);
=======
            checkImgAlt(document, file.path, errors);
						checkText(document, file.path, errors);
>>>>>>> 3d378228
          }

          file.contents = Buffer.from(dom.serialize());
        }
        callback(null, file);
      }))
      .pipe(through2.obj(function(file, enc, callback) {
        callback(null, file);
      }))
      .on('finish', () => {
        let hasErrors = false;
        let t = 1;

				const reportsLog = [];
				reportsLog.push(logTitleMessage);
				reportsLog.push(`${new Date().toLocaleString()}`);
				reportsLog.push('--------------------------------------------------');
      
        for (let e in errors) {
          if (errors[e].length > 0) {
            let r = path.relative('_input', e);
            console.log(`${t}. Errors in file "${r}":`);
						let fileErrors = [`${t}. Errors in file "${r}":`];
            for (let n of errors[e]) {
              console.log(` > ${n}`);
							fileErrors.push(` > ${n}`);
            }
            console.log('--------------------------------------------------');
						reportsLog.push(fileErrors.join('\n'));
            t++;
            hasErrors = true;
          }
        }
      
        if (!hasErrors) {
					if (!hasErrors) {
						reportsLog.push(`--------------------------------------------------\nNo errors found.\n--------------------------------------------------`);
					}
          console.log(`--------------------------------------------------
No errors found.
--------------------------------------------------`);
        }

				 // Write to a .txt file (or .json if you'd rather serialize it)
				 const reportsPath = "./_reports/log-output.txt";

				 if (!fs.existsSync("_reports")) {
					fs.mkdirSync("_reports");
				}

				 fs.writeFileSync(reportsPath, reportsLog.join('\n\n'), 'utf8');
				 console.log(`Log written to: ${reportsPath}`);
      })            
  );
}<|MERGE_RESOLUTION|>--- conflicted
+++ resolved
@@ -7,21 +7,10 @@
 import { checkHead } from "./log/checkHead.js"
 import { checkDeprecated } from "./log/checkDeprecated.js"
 import { checkHeader } from "./log/checkHeader.js"
-<<<<<<< HEAD
-import { checkTables } from "./log/checkTables.js"
-import { checkTitleAndH1 } from "./log/checkTitleAndH1.js"
-import { checkHeadings } from './log/checkHeadings.js';
-=======
-import { checkIframes } from "./log/checkIframes.js"
-import { checkImgAlt } from "./log/checkImgAlt.js"
-import { checkIframeTitles } from './log/checkIframeTitles.js';
-import { checkPanoptoWrapper } from './log/checkPanoptoContainer.js';
-import { checkIframeOnlyPages } from './log/checkIframeOnlyPages.js';
-import { checkText } from './log/checkText.js';
->>>>>>> 3d378228
 import { checkFirstColumn } from './log/checkFirstColumn.js';
 import { checkMedia } from './log/checkMedia.js';
 import { checkIframeOnlyPages } from './log/checkIframeOnlyPages.js';
+import { checkText } from './log/checkText.js';
 
 const logTitleMessage = "Log Report for Course Review"
 
@@ -49,14 +38,8 @@
             checkFirstColumn(document, file.path, errors);
             checkContentBody(document, file.path, errors);
             checkDeprecated(document, file.path, errors);
-<<<<<<< HEAD
-            checkTables(document, file.path, errors);
-            checkTitleAndH1(document, file.path, errors);
 						checkMedia(document, file.path, errors);
-=======
-            checkImgAlt(document, file.path, errors);
 						checkText(document, file.path, errors);
->>>>>>> 3d378228
           }
 
           file.contents = Buffer.from(dom.serialize());
