// Configuration for Code Cleaner

export const config = {

<<<<<<< HEAD
	// Array of tags to remove, leaving content intact when located inside a content body
	innerContentBodyTagsToRemove : ["header", "footer"]

=======
	// Specify the classes that should be applied to vertical tables
	vertTableClasses: ["vert-table", "display-vertical", "display-vert"],
  // iframe titles that should be logged
  titlesToCheck: ["YouTube video player"],
  // Skips certain iframes like youtube placeholder
  iframesToExclude: ["https://www.youtube.com/embed/NpEaa2P7qZI?si=DFcFec4auMcyTLXX"],
>>>>>>> 1515c5d1
};<|MERGE_RESOLUTION|>--- conflicted
+++ resolved
@@ -2,16 +2,12 @@
 
 export const config = {
 
-<<<<<<< HEAD
 	// Array of tags to remove, leaving content intact when located inside a content body
-	innerContentBodyTagsToRemove : ["header", "footer"]
-
-=======
+	innerContentBodyTagsToRemove : ["header", "footer"],
 	// Specify the classes that should be applied to vertical tables
 	vertTableClasses: ["vert-table", "display-vertical", "display-vert"],
   // iframe titles that should be logged
   titlesToCheck: ["YouTube video player"],
   // Skips certain iframes like youtube placeholder
   iframesToExclude: ["https://www.youtube.com/embed/NpEaa2P7qZI?si=DFcFec4auMcyTLXX"],
->>>>>>> 1515c5d1
 };