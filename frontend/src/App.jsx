--- conflicted
+++ resolved
@@ -10,16 +10,13 @@
   const [files, setFiles] = useState([]); // Will store [{name, path, content?, _file?}]
   const [selectedPath, setSelectedPath] = useState(""); // Path of the selected file when clicked in tree
   const [currentCode, setCurrentCode] = useState(""); // Initialize to empty string
-<<<<<<< HEAD
   const [viewMode, setViewMode] = useState("editor"); // 'editor' or 'errors'
   const [scanReport, setScanReport] = useState(null); // To store the scan report
   const [isScanning, setIsScanning] = useState(false);
   const [jumpToLine, setJumpToLine] = useState(null); // For jumping to a line from the error report
   const [pendingJump, setPendingJump] = useState(null); // Holds a jump request until content is loaded
-=======
   const [isSaving, setIsSaving] = useState(false);
   const [toasts, setToasts] = useState([]);
->>>>>>> bdc12912
 
   // selectedFile should derive from files and selectedPath, always using 'path' for lookup.
   const selectedFile = useMemo(() => files.find(f => f.path === selectedPath), [files, selectedPath]);
@@ -217,7 +214,7 @@
 
   async function selectByPath(path, line = null) {
     setSelectedPath(path);
-    setViewMode("editor");
+		setViewMode("editor");
     if (line) {
       // Don't jump immediately. Set a pending request that the useEffect will handle once content is loaded.
       setPendingJump({ path, line });
@@ -293,7 +290,6 @@
         <FileTree files={files} onFileSelect={selectByPath} />
 
         {/* Main Panel 📝 */}
-<<<<<<< HEAD
         {viewMode === 'editor' ? (
           <main className="editor-panel">
             {/* Display full path here for clarity */}
@@ -303,7 +299,9 @@
               <>
                 <CodeEditor code={currentCode} onChange={setCurrentCode} filePath={selectedFile?.path} jumpToLine={jumpToLine} />
                 <div className="editor-actions">
-                  <button onClick={saveEdits}>Save</button>
+                  <button onClick={saveEdits} disabled={isSaving}>
+                  {isSaving ? 'Saving...' : 'Save'}
+                </button>
                   <button disabled>Save & Next</button>
                 </div>
               </>
@@ -377,20 +375,6 @@
                     ))}
                   </div>
                 )}
-=======
-        <main className="editor-panel">
-          {/* Display full path here for clarity */}
-          <h2>{selectedFile ? selectedFile.path : "No file selected"}</h2>
-          {/* Only render CodeEditor if selectedFile exists AND is a readable type */}
-          {selectedFile && /\.(html?|css|js|txt)$/i.test(selectedFile.path) ? (
-            <>
-              <CodeEditor code={currentCode} onChange={setCurrentCode} filePath={selectedFile?.path} />
-              <div className="editor-actions">
-                <button onClick={saveEdits} disabled={isSaving}>
-                  {isSaving ? 'Saving...' : 'Save'}
-                </button>
-                <button disabled>Save & Next</button>
->>>>>>> bdc12912
               </div>
             </div>
           </main>
