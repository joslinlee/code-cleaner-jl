--- conflicted
+++ resolved
@@ -194,7 +194,6 @@
   padding-left: 8px;
 }
 
-<<<<<<< HEAD
 .error-report pre {
   padding: 1rem;
   white-space: pre-wrap;
@@ -265,7 +264,8 @@
 .cm-highlighted-line {
   background-color: #fff3c4;
   transition: background-color 0.5s ease-out;
-=======
+}
+
 /* --- Toast Notifications --- */
 .toast-container {
   position: fixed;
@@ -342,5 +342,4 @@
     transform: translateX(100%);
     opacity: 0;
   }
->>>>>>> bdc12912
 }